"""
GFlowNet
TODO:
    - Seeds
"""
import sys
import copy
import time
from collections import defaultdict
from itertools import count
from pathlib import Path

from comet_ml import Experiment
import numpy as np
import pandas as pd
import torch
import torch.nn as nn
import yaml
from torch.distributions.categorical import Categorical
from tqdm import tqdm

from src.gflownet.envs.base import Buffer

# from aptamers import AptamerSeq
# from grid import Grid
# from oracle import numbers2letters, Oracle
# from utils import get_config, namespace2dict, numpy2python, add_bool_arg

# Float and Long tensors
_dev = [torch.device("cpu")]
tf = lambda x: torch.FloatTensor(x).to(_dev[0])
tl = lambda x: torch.LongTensor(x).to(_dev[0])
tb = lambda x: torch.BoolTensor(x).to(_dev[0])


def process_config(config):
    if "score" not in config.gflownet.test or "nupack" in config.gflownet.test.score:
        config.gflownet.test.score = config.gflownet.func.replace("nupack ", "")
    return config


def set_device(dev):
    _dev[0] = dev


class GFlowNetAgent:
    def __init__(
        self,
        logdir,
        env,
        seed,
        device,
        optimizer,
        logger,
        comet,
        buffer,
        policy,
        mask_invalid_actions,
        temperature_logits,
        pct_batch_empirical,
        proxy=None,
        al_iter=-1,
        data_path=None,
        sample_only=False,
        **kwargs,
    ):
        # Log directory
        self.logdir = Path(logdir)
        # Environment
        self.env = env
        # Seed
        self.rng = np.random.default_rng(seed)
        # Device
        self.device_torch = torch.device(device)
        self.device = self.device_torch
        set_device(self.device_torch)
        # Loss
        if optimizer.loss in ["flowmatch"]:
            self.loss = "flowmatch"
            self.Z = None
        elif optimizer.loss in ["trajectorybalance", "tb"]:
            self.loss = "trajectorybalance"
            self.Z = nn.Parameter(torch.ones(64) * 150.0 / 64)
        else:
            print("Unkown loss. Using flowmatch as default")
            self.loss = "flowmatch"
            self.Z = None
        if not sample_only:
            self.loss_eps = torch.tensor(float(1e-5)).to(self.device)
<<<<<<< HEAD
        # Optimizer
        self.tau = optimizer.bootstrap_tau
        self.ema_alpha = optimizer.ema_alpha
        self.early_stopping = optimizer.early_stopping
        if al_iter >= 0:
            self.al_iter = "_iter{}".format(al_iter)
        else:
            self.al_iter = ""
        self.logsoftmax = torch.nn.LogSoftmax(dim=1)
        self.batch_reward = args.gflownet.batch_reward
        self.env_id = args.gflownet.env_id.lower()
        # Oracle
        if self.env_id == "aptamers":
            self.oracle = Oracle(
                oracle=args.gflownet.func,
                seed=args.seeds.oracle,
                seq_len=args.gflownet.max_seq_length,
                dict_size=args.gflownet.nalphabet,
                min_len=args.gflownet.min_seq_length,
                max_len=args.gflownet.max_seq_length,
                energy_weight=args.dataset.nupack_energy_reweighting,
                nupack_target_motif=args.dataset.nupack_target_motif,
            )
        elif self.env_id == "grid":
            self.oracle = None
        else:
            raise NotImplemented
        self.buffer = Buffer(self.env, replay_capacity=args.gflownet.replay_capacity)
        # Comet
        if (
            args.gflownet.comet.project
            and not args.gflownet.comet.skip
            and not sample_only
        ):
            self.comet = Experiment(
                project_name=args.gflownet.comet.project,
                display_summary_level=0,
            )
            if args.gflownet.comet.tags:
                if isinstance(args.gflownet.comet.tags, list):
                    self.comet.add_tags(args.gflownet.comet.tags)
=======
        # Logging (Comet)
        self.debug = logger.debug
        self.lightweight = logger.lightweight
        self.progress = logger.progress
        self.num_empirical_loss = logger.num_empirical_loss
        if comet.project and not comet.skip and not sample_only:
            self.comet = Experiment(project_name=comet.project, display_summary_level=0)
            if comet.tags:
                if isinstance(comet.tags, list):
                    self.comet.add_tags(comet.tags)
>>>>>>> 6112e389
                else:
                    self.comet.add_tag(comet.tags)
#             self.comet.log_parameters(vars(args))
            if self.logdir.exists():
                with open(self.logdir / "comet.url", "w") as f:
                    f.write(self.comet.url + "\n")
        else:
            if isinstance(comet, Experiment):
                self.comet = comet
            else:
                self.comet = None
        self.log_times = comet.log_times
        self.test_period = logger.test.period
        if self.test_period in [None, -1]:
            self.test_period = np.inf
        self.oracle_period = logger.oracle.period
        self.oracle_n = logger.oracle.n
        self.oracle_k = logger.oracle.k
        # Buffers
        self.buffer = Buffer(**buffer, env=self.env, make_train_test=not sample_only)
        # Train set statistics and reward normalization constant
        if self.buffer.train is not None:
            energies_stats_tr = [
                self.buffer.min_tr,
                self.buffer.max_tr,
                self.buffer.mean_tr,
                self.buffer.std_tr,
                self.buffer.max_norm_tr,
            ]
            self.env.set_energies_stats(energies_stats_tr)
            print("\nTrain data")
            print(f"\tMean score: {energies_stats_tr[2]}")
            print(f"\tStd score: {energies_stats_tr[3]}")
            print(f"\tMin score: {energies_stats_tr[0]}")
            print(f"\tMax score: {energies_stats_tr[1]}")
        else:
            energies_stats_tr = None
        if self.env.reward_norm_std_mult > 0 and energies_stats_tr is not None:
            self.env.reward_norm = (
                self.env.reward_norm_std_mult * energies_stats_tr[3]
            )
            self.env.set_reward_norm(self.env.reward_norm)
        # Test set statistics
        if self.buffer.test is not None:
            print("\nTest data")
            print(f"\tMean score: {self.buffer.test['energies'].mean()}")
            print(f"\tStd score: {self.buffer.test['energies'].std()}")
            print(f"\tMin score: {self.buffer.test['energies'].min()}")
            print(f"\tMax score: {self.buffer.test['energies'].max()}")
        # Policy
        if policy.architecture == "mlp":
            self.model = make_mlp(
                [self.env.obs_dim]
                + [policy.n_hid] * policy.n_layers
                + [len(self.env.action_space) + 1]
            )
        if policy.model_ckpt:
            if self.logdir.exists():
                if (self.logdir / "ckpts").exists():
                    self.model_path = self.logdir / "ckpts" / policy.model_ckpt
                else:
                    self.model_path = self.logdir / policy.model_ckpt
            else:
                self.model_path = policy.model_ckpt
            if self.model_path.exists() and policy.reload_ckpt:
                self.model.load_state_dict(torch.load(self.model_path))
                print("Reloaded GFN Model Checkpoint")
        else:
            self.model_path = None
        self.model.to(self.device_torch)
        # TODO: reassess need for self.target
        self.target = copy.deepcopy(self.model)
        self.ckpt_period = policy.ckpt_period
        if self.ckpt_period in [None, -1]:
            self.ckpt_period = np.inf
        # Optimizer
        self.opt, self.lr_scheduler = make_opt(self.parameters(), self.Z, optimizer)
        self.n_train_steps = optimizer.n_train_steps
        self.batch_size = optimizer.batch_size
        self.ttsr = max(int(optimizer.train_to_sample_ratio), 1)
        self.sttr = max(int(1 / optimizer.train_to_sample_ratio), 1)
        self.clip_grad_norm = optimizer.clip_grad_norm
        self.tau = optimizer.bootstrap_tau
        self.ema_alpha = optimizer.ema_alpha
        self.early_stopping = optimizer.early_stopping
        if al_iter >= 0:
            self.al_iter = "_iter{}".format(al_iter)
        else:
            self.al_iter = ""
        self.logsoftmax = torch.nn.LogSoftmax(dim=1)
        # Training
        self.mask_invalid_actions = mask_invalid_actions
        self.temperature_logits = temperature_logits
        self.pct_batch_empirical = pct_batch_empirical

    def parameters(self):
        return self.model.parameters()

    def forward_sample(self, envs, times, policy="model", model=None, temperature=1.0):
        """
        Performs a forward action on each environment of a list.

        Args
        ----
        env : list of GFlowNetEnv or derived
            A list of instances of the environment

        times : dict
            Dictionary to store times

        policy : string
            - model: uses self.model to obtain the sampling probabilities.
            - uniform: samples uniformly from the action space.

        model : torch model
            Model to use as policy if policy="model"

        temperature : float
            Temperature to adjust the logits by logits /= temperature
        """
        if not isinstance(envs, list):
            envs = [envs]
        states = [env.state2obs() for env in envs]
        mask_invalid_actions = tb([env.get_mask_invalid_actions() for env in envs])
        random_action = self.rng.uniform()
        t0_a_model = time.time()
        if policy == "model":
            with torch.no_grad():
                action_logits = model(tf(states))
            action_logits /= temperature
        elif policy == "uniform":
            action_logits = tf(np.zeros(len(states)), len(self.env.action_space) + 1)
        else:
            raise NotImplemented
        if self.mask_invalid_actions:
            action_logits[mask_invalid_actions] = -1000
        if all(torch.isfinite(action_logits).flatten()):
            actions = Categorical(logits=action_logits).sample()
        else:
            if self.debug:
                raise ValueError("Action could not be sampled from model!")
        t1_a_model = time.time()
        times["actions_model"] += t1_a_model - t0_a_model
        assert len(envs) == actions.shape[0]
        # Execute actions
        _, _, valids = zip(*[env.step(action) for env, action in zip(envs, actions)])
        return envs, actions, valids

    def backward_sample(
        self, env, policy="model", model=None, temperature=1.0, done=False
    ):
        """
        Performs a backward action on one environment.

        Args
        ----
        env : GFlowNetEnv or derived
            An instance of the environment

        policy : string
            - model: uses the current policy to obtain the sampling probabilities.
            - uniform: samples uniformly from the parents of the current state.

        model : torch model
            Model to use as policy if policy="model"

        temperature : float
            Temperature to adjust the logits by logits /= temperature

        done : bool
            If True, it will sample eos action
        """
        parents, parents_a = env.get_parents(env.state, done)
        if policy == "model":
            with torch.no_grad():
                action_logits = model(tf(parents))[
                    torch.arange(len(parents)), parents_a
                ]
            action_logits /= temperature
            if all(torch.isfinite(action_logits).flatten()):
                action_idx = Categorical(logits=action_logits).sample().item()
            else:
                if self.debug:
                    raise ValueError("Action could not be sampled from model!")
        elif policy == "uniform":
            action_idx = self.rng.integers(low=0, high=len(parents_a))
        else:
            raise NotImplemented
        action = parents_a[action_idx]
        env.set_state(env.obs2state((parents)[action_idx]), done=False)
        return env, env.state, action, parents, parents_a

    def sample_batch(
        self, envs, n_samples=None, train=True, model=None, progress=False
    ):
        """
        Builds a batch of data

        if train == True:
            Each item in the batch is a list of 7 elements (all tensors):
                - [0] the state, as state2obs(state)
                - [1] the action
                - [2] reward of the state
                - [3] all parents of the state
                - [4] actions that lead to the state from each parent
                - [5] done [True, False]
                - [6] path id: identifies each path
                - [7] state id: identifies each state within a path
                - [8] mask: invalid actions from that state are 1
        else:
            Each item in the batch is a list of 1 element:
                - [0] the states (state)

        Args
        ----
        """
        times = {
            "all": 0.0,
            "actions_model": 0.0,
            "actions_envs": 0.0,
            "rewards": 0.0,
        }
        t0_all = time.time()
        batch = []
        if model is None:
            model = self.model
        if isinstance(envs, list):
            envs = [env.reset(idx) for idx, env in enumerate(envs)]
        elif n_samples is not None and n_samples > 0:
            envs = [copy.deepcopy(envs).reset(idx) for idx in range(n_samples)]
        else:
            return None, None
        # Offline trajectories
        # TODO: Replay Buffer
        if train:
            n_empirical = int(self.pct_batch_empirical * len(envs))
            for env in envs[:n_empirical]:
                readable = self.rng.permutation(self.buffer.train.samples.values)[0]
                env = env.set_state(env.readable2state(readable), done=True)
                action = env.eos
                parents = [env.state2obs(env.state)]
                parents_a = [action]
                mask = env.get_mask_invalid_actions()
                n_actions = 0
                while len(env.state) > 0:
                    batch.append(
                        [
                            tf([env.state2obs(env.state)]),
                            tl([action]),
                            env.state,
                            tf(parents),
                            tl(parents_a),
                            env.done,
                            tl([env.id] * len(parents)),
                            tl([n_actions]),
                            tb([mask]),
                        ]
                    )
                    # Backward sampling
                    env, state, action, parents, parents_a = self.backward_sample(
                        env,
                        policy="model",
                        model=model,
                        temperature=self.temperature_logits,
                    )
                    n_actions += 1
            envs = envs[n_empirical:]
        # Policy trajectories
        while envs:
            # Forward sampling
            if train is False:
                envs, actions, valids = self.forward_sample(
                    envs, times, policy="model", model=model, temperature=1.0
                )
            else:
                envs, actions, valids = self.forward_sample(
                    envs,
                    times,
                    policy="model",
                    model=model,
                    temperature=self.temperature_logits,
                )
            t0_a_envs = time.time()
            # Add to batch
            for env, action, valid in zip(envs, actions, valids):
                if valid:
                    parents, parents_a = env.get_parents()
                    mask = env.get_mask_invalid_actions()
                    if train:
                        batch.append(
                            [
                                tf([env.state2obs()]),
                                tl([action]),
                                env.state,
                                tf(parents),
                                tl(parents_a),
                                env.done,
                                tl([env.id] * len(parents)),
                                tl([env.n_actions - 1]),
                                tb([mask]),
                            ]
                        )
                    else:
                        if env.done:
                            batch.append(env.state)
            # Filter out finished trajectories
            envs = [env for env in envs if not env.done]
            t1_a_envs = time.time()
            times["actions_envs"] += t1_a_envs - t0_a_envs
            if progress and n_samples is not None:
                print(f"{n_samples - len(envs)}/{n_samples} done")
        if train:
            # Compute rewards
            (
                obs,
                actions,
                states,
                parents,
                parents_a,
                done,
                path_id,
                state_id,
                masks,
            ) = zip(*batch)
            t0_rewards = time.time()
            rewards = env.reward_batch(states, done)
            t1_rewards = time.time()
            times["rewards"] += t1_rewards - t0_rewards
            rewards = [tf([r]) for r in rewards]
            done = [tl([d]) for d in done]
            batch = list(
                zip(
                    obs,
                    actions,
                    rewards,
                    parents,
                    parents_a,
                    done,
                    path_id,
                    state_id,
                    masks,
                )
            )
        t1_all = time.time()
        times["all"] += t1_all - t0_all
        return batch, times

    def flowmatch_loss(self, it, batch, loginf=1000):
        """
        Computes the loss of a batch

        Args
        ----
        it : int
            Iteration

        batch : ndarray
            A batch of data: every row is a state (list), corresponding to all states
            visited in each state in the batch.

        Returns
        -------
        loss : float
            Loss, as per Equation 12 of https://arxiv.org/abs/2106.04399v1

        term_loss : float
            Loss of the terminal nodes only

        flow_loss : float
            Loss of the intermediate nodes only
        """
        loginf = tf([loginf])
        batch_idxs = tl(
            sum(
                [
                    [i] * len(parents)
                    for i, (_, _, _, parents, _, _, _, _, _) in enumerate(batch)
                ],
                [],
            )
        )
        sp, _, r, parents, actions, done, _, _, masks = map(torch.cat, zip(*batch))
        # Sanity check if negative rewards
        if self.debug and torch.any(r < 0):
            neg_r_idx = torch.where(r < 0)[0].tolist()
            for idx in neg_r_idx:
                obs = sp[idx].tolist()
                state = list(self.env.obs2state(obs))
                state_oracle = self.env.state2oracle([state])
                output_proxy = self.env.proxy(state_oracle)
                reward = self.env.proxy2reward(output_proxy)
                import ipdb

                ipdb.set_trace()

        # Q(s,a)
        parents_Qsa = self.model(parents)[torch.arange(parents.shape[0]), actions]

        # log(eps + exp(log(Q(s,a)))) : qsa
        in_flow = torch.log(
            self.loss_eps
            + tf(torch.zeros((sp.shape[0],))).index_add_(
                0, batch_idxs, torch.exp(parents_Qsa)
            )
        )
        # the following with work if autoregressive
        #         in_flow = torch.logaddexp(parents_Qsa[batch_idxs], torch.log(self.loss_eps))
        if self.tau > 0:
            with torch.no_grad():
                next_q = self.target(sp)
        else:
            next_q = self.model(sp)
        next_q[masks==1] = -loginf
        qsp = torch.logsumexp(next_q, 1)
        # qsp: qsp if not done; -loginf if done
        qsp = qsp * (1 - done) - loginf * done
        out_flow = torch.logaddexp(torch.log(r + self.loss_eps), qsp)
        loss = (in_flow - out_flow).pow(2).mean()

        with torch.no_grad():
            term_loss = ((in_flow - out_flow) * done).pow(2).sum() / (
                done.sum() + 1e-20
            )
            flow_loss = ((in_flow - out_flow) * (1 - done)).pow(2).sum() / (
                (1 - done).sum() + 1e-20
            )

        if self.tau > 0:
            for a, b in zip(self.model.parameters(), self.target.parameters()):
                b.data.mul_(1 - self.tau).add_(self.tau * a)

        return loss, term_loss, flow_loss

    def trajectorybalance_loss(self, it, batch):
        """
        Computes the trajectory balance loss of a batch

        Args
        ----
        it : int
            Iteration

        batch : ndarray
            A batch of data: every row is a state (list), corresponding to all states
            visited in each state in the batch.

        Returns
        -------
        loss : float

        term_loss : float
            Loss of the terminal nodes only

        flow_loss : float
            Loss of the intermediate nodes only
        """
        # Unpack batch
        _, _, rewards, parents, actions, done, path_id_parents, _, _ = zip(*batch)
        path_id = torch.cat([el[:1] for el in path_id_parents])
        rewards, parents, actions, done, path_id_parents = map(
            torch.cat, [rewards, parents, actions, done, path_id_parents]
        )
        # Log probs of each (s, a)
        logprobs = self.logsoftmax(self.model(parents))[
            torch.arange(parents.shape[0]), actions
        ]
        # Sum of log probs
        sumlogprobs = tf(
            torch.zeros(len(torch.unique(path_id, sorted=True)))
        ).index_add_(0, path_id_parents, logprobs)
        # Sort rewards of done states by ascending path id
        rewards = rewards[done.eq(1)][torch.argsort(path_id[done.eq(1)])]
        # Trajectory balance loss
        loss = (self.Z.sum() + sumlogprobs - torch.log((rewards))).pow(2).mean()
        return loss, loss, loss

    def unpack_terminal_states(self, batch):
        paths = [[] for _ in range(self.batch_size)]
        states = [None] * self.batch_size
        rewards = [None] * self.batch_size
        #         state_ids = [[-1] for _ in range(self.batch_size)]
        for el in batch:
            path_id = el[6][:1].item()
            state_id = el[7][:1].item()
            #             assert state_ids[path_id][-1] + 1 == state_id
            #             state_ids[path_id].append(state_id)
            paths[path_id].append(el[1][0].item())
            if bool(el[5].item()):
                states[path_id] = tuple(self.env.obs2state(el[0][0].tolist()))
                rewards[path_id] = el[2][0].item()
        paths = [tuple(el) for el in paths]
        return states, paths, rewards

    def train(self):
        # Metrics
        all_losses = []
        all_visited = []
        loss_term_ema = None
        loss_flow_ema = None
        # Generate list of environments
        envs = [copy.deepcopy(self.env).reset() for _ in range(self.batch_size)]
        # Train loop
        for it in tqdm(range(self.n_train_steps + 1), disable=not self.progress):
            t0_iter = time.time()
            data = []
            for j in range(self.sttr):
                batch, times = self.sample_batch(envs)
                data += batch
            for j in range(self.ttsr):
                if self.loss == "flowmatch":
                    losses = self.flowmatch_loss(
                        it * self.ttsr + j, data
                    )  # returns (opt loss, *metrics)
                elif self.loss == "trajectorybalance":
                    losses = self.trajectorybalance_loss(
                        it * self.ttsr + j, data
                    )  # returns (opt loss, *metrics)
                else:
                    print("Unknown loss!")
                if not all([torch.isfinite(loss) for loss in losses]):
                    if self.debug:
                        print("Loss is not finite - skipping iteration")
                    if len(all_losses) > 0:
                        all_losses.append([loss for loss in all_losses[-1]])
                else:
                    losses[0].backward()
                    if self.clip_grad_norm > 0:
                        torch.nn.utils.clip_grad_norm_(
                            self.parameters(), self.clip_grad_norm
                        )
                    self.opt.step()
                    self.lr_scheduler.step()
                    self.opt.zero_grad()
                    all_losses.append([i.item() for i in losses])
            # Buffer
            states_term, paths_term, rewards = self.unpack_terminal_states(batch)
            proxy_vals = self.env.reward2proxy(rewards)
            self.buffer.add(states_term, paths_term, rewards, proxy_vals, it)
            self.buffer.add(
                states_term, paths_term, rewards, proxy_vals, it, buffer="replay"
            )
            # Log
            idx_best = np.argmax(rewards)
            state_best = "".join(self.env.state2readable(states_term[idx_best]))
            if self.lightweight:
                all_losses = all_losses[-100:]
                all_visited = states_term

            else:
                all_visited.extend(states_term)
            if self.comet:
                self.comet.log_text(
                    state_best + " / proxy: {}".format(proxy_vals[idx_best]), step=it
                )
                self.comet.log_metrics(
                    dict(
                        zip(
                            [
                                "mean_reward{}".format(self.al_iter),
                                "max_reward{}".format(self.al_iter),
                                "mean_proxy{}".format(self.al_iter),
                                "min_proxy{}".format(self.al_iter),
                                "max_proxy{}".format(self.al_iter),
                                "mean_seq_length{}".format(self.al_iter),
                                "batch_size{}".format(self.al_iter),
                            ],
                            [
                                np.mean(rewards),
                                np.max(rewards),
                                np.mean(proxy_vals),
                                np.min(proxy_vals),
                                np.max(proxy_vals),
                                np.mean([len(state) for state in states_term]),
                                len(data),
                            ],
                        )
                    ),
                    step=it,
                )
            # Test set metrics
            if not it % self.test_period and self.buffer.test is not None:
                data_logq = []
                times.update(
                    {
                        "test_paths": 0.0,
                        "test_logq": 0.0,
                    }
                )
                # TODO: this could be done just once and store it
                for statestr, score in tqdm(
                    zip(self.buffer.test.samples, self.buffer.test["energies"]),
                    disable=self.test_period < 10,
                ):
                    t0_test_path = time.time()
                    path_list, actions = self.env.get_paths(
                        [[self.env.readable2state(statestr)]],
                        [[self.env.eos]],
                    )
                    t1_test_path = time.time()
                    times["test_paths"] += t1_test_path - t0_test_path
                    t0_test_logq = time.time()
                    data_logq.append(logq(path_list, actions, self.model, self.env))
                    t1_test_logq = time.time()
                    times["test_logq"] += t1_test_logq - t0_test_logq
                corr = np.corrcoef(data_logq, self.buffer.test["energies"])
                if self.comet:
                    self.comet.log_metrics(
                        dict(
                            zip(
                                [
                                    "test_corr_logq_score{}".format(self.al_iter),
                                    "test_mean_logq{}".format(self.al_iter),
                                ],
                                [
                                    corr[0, 1],
                                    np.mean(data_logq),
                                ],
                            )
                        ),
                        step=it,
                    )
            # Oracle metrics (for monitoring)
            if not it % self.oracle_period and self.debug:
                oracle_batch, oracle_times = self.sample_batch(
                    self.env, self.oracle_n, train=False
                )
                oracle_dict, oracle_times = batch2dict(
                    oracle_batch, self.env, get_uncertainties=False
                )
                energies = oracle_dict["energies"]
                energies_sorted = np.sort(energies)
                dict_topk = {}
                for k in self.oracle_k:
                    mean_topk = np.mean(energies_sorted[:k])
                    dict_topk.update(
                        {"oracle_mean_top{}{}".format(k, self.al_iter): mean_topk}
                    )
                    if self.comet:
                        self.comet.log_metrics(dict_topk)
            if not it % 100:
                if not self.lightweight:
                    l1_error, kl_div = empirical_distribution_error(
                        self.env, all_visited[-self.num_empirical_loss :]
                    )
                else:
                    l1_error, kl_div = 1, 100
                if self.progress:
                    if self.debug:
                        print("Empirical L1 distance", l1_error, "KL", kl_div)
                        if len(all_losses):
                            print(
                                *[
                                    f"{np.mean([i[j] for i in all_losses[-100:]]):.5f}"
                                    for j in range(len(all_losses[0]))
                                ]
                            )
                if self.comet:
                    self.comet.log_metrics(
                        dict(
                            zip(
                                [
                                    "loss{}".format(self.al_iter),
                                    "term_loss{}".format(self.al_iter),
                                    "flow_loss{}".format(self.al_iter),
                                    "l1{}".format(self.al_iter),
                                    "kl{}".format(self.al_iter),
                                ],
                                [loss.item() for loss in losses] + [l1_error, kl_div],
                            )
                        ),
                        step=it,
                    )
                    if not self.lightweight:
                        self.comet.log_metric(
                            "unique_states{}".format(self.al_iter),
                            np.unique(all_visited).shape[0],
                            step=it,
                        )
            # Save intermediate model
            if not it % self.ckpt_period and self.model_path:
                path = self.model_path.parent / Path(
                    self.model_path.stem
                    + "{}_iter{:06d}".format(self.al_iter, it)
                    + self.model_path.suffix
                )
                torch.save(self.model.state_dict(), path)
            # Moving average of the loss for early stopping
            if loss_term_ema and loss_flow_ema:
                loss_term_ema = (
                    self.ema_alpha * losses[1] + (1.0 - self.ema_alpha) * loss_term_ema
                )
                loss_flow_ema = (
                    self.ema_alpha * losses[2] + (1.0 - self.ema_alpha) * loss_flow_ema
                )
                if (
                    loss_term_ema < self.early_stopping
                    and loss_flow_ema < self.early_stopping
                ):
                    break
            else:
                loss_term_ema = losses[1]
                loss_flow_ema = losses[2]

            # Log times
            t1_iter = time.time()
            times.update({"iter": t1_iter - t0_iter})
            times = {"time_{}{}".format(k, self.al_iter): v for k, v in times.items()}
            if self.comet and self.log_times:
                self.comet.log_metrics(times, step=it)
        # Save final model
        if self.model_path:
            path = self.model_path.parent / Path(
                self.model_path.stem + "_final" + self.model_path.suffix
            )
            torch.save(self.model.state_dict(), path)
            torch.save(self.model.state_dict(), self.model_path)

        # Close comet
        if self.comet and self.al_iter == -1:
            self.comet.end()


def batch2dict(batch, env, get_uncertainties=False, query_function="Both"):
    batch = np.asarray(env.state2oracle(batch))
    t0_proxy = time.time()
    if get_uncertainties:
        if query_function == "fancy_acquisition":
            scores, proxy_vals, uncertainties = env.proxy(batch, query_function)
        else:
            proxy_vals, uncertainties = env.proxy(batch, query_function)
            scores = proxy_vals
    else:
        proxy_vals = env.proxy(batch)
        uncertainties = None
        scores = proxy_vals
    t1_proxy = time.time()
    times = {"proxy": t1_proxy - t0_proxy}
    samples = {
        "samples": batch.astype(np.int64),
        "scores": scores,
        "energies": proxy_vals,
        "uncertainties": uncertainties,
    }
    return samples, times


class RandomTrajAgent:
    def __init__(self, args, envs):
        self.batch_size = args.gflownet.batch_size  # mini-batch size
        self.envs = envs
        self.nact = args.ndim + 1
        self.model = None

    def parameters(self):
        return []

    def sample_batch(self, batch_size, all_visited):
        batch = []
        [i.reset()[0] for i in self.envs]  # reset envs
        done = [False] * batch_size
        while not all(done):
            acts = np.random.randint(0, self.nact, batch_size)  # actions (?)
            # step : list
            # - For each e in envs, if corresponding done is False
            #   - For each element i in env, and a in acts
            #     - i.step(a)
            step = [
                i.step(a)
                for i, a in zip([e for d, e in zip(done, self.envs) if not d], acts)
            ]
            c = count(0)
            m = {j: next(c) for j in range(batch_size) if not done[j]}
            done = [bool(d or step[m[i]][2]) for i, d in enumerate(done)]
            for (_, r, d, sp) in step:
                if d:
                    all_visited.append(tuple(sp))
        return []  # agent is stateful, no need to return minibatch data

    def flowmatch_loss(self, it, batch):
        return None


def make_mlp(layers_dim, act=nn.LeakyReLU(), tail=[]):
    """
    Defines an MLP with no top layer activation

    Args
    ----
    layers_dim : list
        Dimensionality of each layer

    act : Activation
        Activation function
    """
    return nn.Sequential(
        *(
            sum(
                [
                    [nn.Linear(idim, odim)] + ([act] if n < len(layers_dim) - 2 else [])
                    for n, (idim, odim) in enumerate(zip(layers_dim, layers_dim[1:]))
                ],
                [],
            )
            + tail
        )
    )


def make_opt(params, Z, config):
    """
    Set up the optimizer
    """
    params = list(params)
    if not len(params):
        return None
    if config.method == "adam":
        opt = torch.optim.Adam(
            params,
            config.lr,
            betas=(config.adam_beta1, config.adam_beta2),
        )
        if Z is not None:
            opt.add_param_group(
                {
                    "params": Z,
                    "lr": config.lr * config.lr_z_mult,
                }
            )
    elif config.method == "msgd":
        opt = torch.optim.SGD(params, config.lr, momentum=config.momentum)
    # Learning rate scheduling
    lr_scheduler = torch.optim.lr_scheduler.StepLR(
        opt,
        step_size=config.lr_decay_period,
        gamma=config.lr_decay_gamma,
    )
    return opt, lr_scheduler


def empirical_distribution_error(env, visited):
    """
    Computes the empirical distribution errors, as the mean L1 error and the KL
    divergence between the true density of the space and the estimated density from all
    states visited.
    """
    true_density, _, states_term = env.true_density()
    if true_density is None:
        return None, None
    true_density = tf(true_density)
    if not len(visited):
        return 1, 100
    hist = defaultdict(int)
    for s in visited:
        hist[s] += 1
    Z = sum([hist[s] for s in states_term])
    estimated_density = tf([hist[s] / Z for s in states_term])
    # L1 error
    l1 = abs(estimated_density - true_density).mean().item()
    # KL divergence
    kl = (true_density * torch.log(estimated_density / true_density)).sum().item()
    return l1, kl


def logq(path_list, actions_list, model, env, loginf=1000):
    # TODO: this method is probably suboptimal, since it may repeat forward calls for
    # the same nodes.
    log_q = torch.tensor(1.0)
    loginf = tf([loginf])
    for path, actions in zip(path_list, actions_list):
        path = path[::-1]
        actions = actions[::-1]
        path_obs = np.asarray([env.state2obs(state) for state in path])
        masks = tb([env.get_mask_invalid_actions(state, 0) for state in path])
        with torch.no_grad():
            logits_path = model(tf(path_obs))
        logits_path[masks==1] = -loginf
        logsoftmax = torch.nn.LogSoftmax(dim=1)
        logprobs_path = logsoftmax(logits_path)
        log_q_path = torch.tensor(0.0)
        for s, a, logprobs in zip(*[path, actions, logprobs_path]):
            log_q_path = log_q_path + logprobs[a]
        # Accumulate log prob of path
        if torch.le(log_q, 0.0):
            log_q = torch.logaddexp(log_q, log_q_path)
        else:
            log_q = log_q_path
    return log_q.item()<|MERGE_RESOLUTION|>--- conflicted
+++ resolved
@@ -87,49 +87,6 @@
             self.Z = None
         if not sample_only:
             self.loss_eps = torch.tensor(float(1e-5)).to(self.device)
-<<<<<<< HEAD
-        # Optimizer
-        self.tau = optimizer.bootstrap_tau
-        self.ema_alpha = optimizer.ema_alpha
-        self.early_stopping = optimizer.early_stopping
-        if al_iter >= 0:
-            self.al_iter = "_iter{}".format(al_iter)
-        else:
-            self.al_iter = ""
-        self.logsoftmax = torch.nn.LogSoftmax(dim=1)
-        self.batch_reward = args.gflownet.batch_reward
-        self.env_id = args.gflownet.env_id.lower()
-        # Oracle
-        if self.env_id == "aptamers":
-            self.oracle = Oracle(
-                oracle=args.gflownet.func,
-                seed=args.seeds.oracle,
-                seq_len=args.gflownet.max_seq_length,
-                dict_size=args.gflownet.nalphabet,
-                min_len=args.gflownet.min_seq_length,
-                max_len=args.gflownet.max_seq_length,
-                energy_weight=args.dataset.nupack_energy_reweighting,
-                nupack_target_motif=args.dataset.nupack_target_motif,
-            )
-        elif self.env_id == "grid":
-            self.oracle = None
-        else:
-            raise NotImplemented
-        self.buffer = Buffer(self.env, replay_capacity=args.gflownet.replay_capacity)
-        # Comet
-        if (
-            args.gflownet.comet.project
-            and not args.gflownet.comet.skip
-            and not sample_only
-        ):
-            self.comet = Experiment(
-                project_name=args.gflownet.comet.project,
-                display_summary_level=0,
-            )
-            if args.gflownet.comet.tags:
-                if isinstance(args.gflownet.comet.tags, list):
-                    self.comet.add_tags(args.gflownet.comet.tags)
-=======
         # Logging (Comet)
         self.debug = logger.debug
         self.lightweight = logger.lightweight
@@ -140,7 +97,6 @@
             if comet.tags:
                 if isinstance(comet.tags, list):
                     self.comet.add_tags(comet.tags)
->>>>>>> 6112e389
                 else:
                     self.comet.add_tag(comet.tags)
 #             self.comet.log_parameters(vars(args))
