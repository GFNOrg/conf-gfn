--- conflicted
+++ resolved
@@ -43,10 +43,7 @@
         energies_stats=None,
         proxy=None,
         oracle=None,
-<<<<<<< HEAD
-=======
         proxy_state_format=None,
->>>>>>> 8a15bced
         **kwargs,
     ):
         super(Grid, self).__init__(
@@ -59,10 +56,7 @@
             denorm_proxy,
             proxy,
             oracle,
-<<<<<<< HEAD
-=======
             proxy_state_format,
->>>>>>> 8a15bced
             **kwargs,
         )
         self.n_dim = n_dim
