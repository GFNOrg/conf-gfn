defaults:
  - _self_
  - env: grid
  - gflownet: flowmatch
<<<<<<< HEAD
  - policy: mlp
=======
  - policy: mlp_${gflownet}
>>>>>>> 39408c5e
  - proxy: corners
  - logger: wandb
  - user: alex

# Device
device: cuda
# Float precision
float_precision: 32
# Number of objects to sample at the end of training
n_samples: 1000
# Random seeds
seed: 0

# Hydra config
hydra:
  # See: https://hydra.cc/docs/configure_hydra/workdir/
  run:
    dir: ${user.logdir.root}/${now:%Y-%m-%d_%H-%M-%S}
  job:
    # See: https://hydra.cc/docs/upgrades/1.1_to_1.2/changes_to_job_working_dir/
    # See: https://hydra.cc/docs/tutorials/basic/running_your_app/working_directory/#disable-changing-current-working-dir-to-jobs-output-dir
    chdir: True<|MERGE_RESOLUTION|>--- conflicted
+++ resolved
@@ -2,11 +2,7 @@
   - _self_
   - env: grid
   - gflownet: flowmatch
-<<<<<<< HEAD
-  - policy: mlp
-=======
   - policy: mlp_${gflownet}
->>>>>>> 39408c5e
   - proxy: corners
   - logger: wandb
   - user: alex
