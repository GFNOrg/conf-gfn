"""
Classes to represent crystal environments
"""
import itertools
import warnings
from typing import Dict, List, Optional, Tuple, Union

import numpy as np
import torch
from torch import Tensor
from torchtyping import TensorType

from gflownet.envs.base import GFlowNetEnv
from gflownet.utils.crystals.constants import (
    CRYSTAL_CLASSES,
    CRYSTAL_SYSTEMS,
    POINT_SYMMETRIES,
    SPACE_GROUPS,
)


class SpaceGroup(GFlowNetEnv):
    """
    SpaceGroup environment for ionic conductivity.

    The state space is the combination of three properties:
    1. The crystal system
        See: https://en.wikipedia.org/wiki/Crystal_system#Crystal_system
        (7 options + none)
    2. The point symmetry
        See: https://en.wikipedia.org/wiki/Crystal_system#Crystal_classes
        (5 options + none)
    3. The space group
        See: https://en.wikipedia.org/wiki/Space_group#Table_of_space_groups_in_3_dimensions
        (230 options + none)

    The action space is the choice of property to update and the index within the
    property (e.g. crystal system 2, point symmetry 4, space group 69, etc.). The
    selection of crystal system restricts the possible point symmetries and space
    groups; the selection of point symmetry restricts the possible crystal systems and
    space groups.  The selection of space groups determines a specific crystal system
    and space group. There is no restriction in the order of selection of properties.
    """

    def __init__(self, **kwargs):
        self.crystal_systems = CRYSTAL_SYSTEMS
        self.crystal_classes = CRYSTAL_CLASSES
        self.point_symmetries = POINT_SYMMETRIES
        self.space_groups = SPACE_GROUPS
        self.n_crystal_systems = len(self.crystal_systems)
        self.n_crystal_classes = len(self.crystal_classes)
        self.n_point_symmetries = len(self.point_symmetries)
        self.n_space_groups = 230
        self.cs_idx, self.ps_idx, self.sg_idx = 0, 1, 2
        self.eos = (-1, -1)
        # Source state: index 0 (empty) for all three properties (crystal system index,
        # point symmetry index, space group)
        self.source = [0 for _ in range(3)]
        # Base class init
        super().__init__(**kwargs)

    def get_action_space(self):
        """
        Constructs list with all possible actions. An action is described by a
        tuple (property, index), where property is (0: crystal system,
        1: point symmetry, 2: space group).
        """
        actions = []
        for prop, n_idx in zip(
            [self.cs_idx, self.ps_idx, self.sg_idx],
            [self.n_crystal_systems, self.n_point_symmetries, self.n_space_groups],
        ):
            actions_prop = [(prop, idx + 1) for idx in range(n_idx)]
            actions += actions_prop
        actions += [self.eos]
        return actions

    def get_mask_invalid_actions_forward(
        self,
        state: Optional[List] = None,
        done: Optional[bool] = None,
    ) -> List:
        """
        Returns a list of length the action space with values:
            - True if the forward action is invalid given the current state.
            - False otherwise.
        """
        if state is None:
            state = self.state.copy()
        if done is None:
            done = self.done
        if done:
            return [True for _ in self.action_space]
        # If space group has been selected, only valid action is EOS
        if state[self.sg_idx] != 0:
            mask = [True for _ in self.action_space]
            mask[-1] = False
            return mask
        # No constraints if neither crystal system nor point symmetry selected
        if state[self.cs_idx] == 0 and state[self.ps_idx] == 0:
            crystal_systems = [
                (self.cs_idx, idx + 1) for idx in range(self.n_crystal_systems)
            ]
            point_symmetries = [
                (self.ps_idx, idx + 1) for idx in range(self.n_point_symmetries)
            ]
        # Constraints after having selected crystal system
        if state[self.cs_idx] != 0:
            crystal_systems = []
            crystal_classes_cs = self.crystal_systems[state[self.cs_idx]][1]
            # If no point symmetry selected yet
            if state[self.ps_idx] == 0:
                point_symmetries = [
                    (self.ps_idx, idx)
                    for idx in self.crystal_systems[state[self.cs_idx]][2]
                ]
        else:
            crystal_classes_cs = [idx + 1 for idx in range(self.n_crystal_classes)]
        # Constraints after having selected point symmetry
        if state[self.ps_idx] != 0:
            point_symmetries = []
            crystal_classes_ps = self.point_symmetries[state[self.ps_idx]][2]
            # If no class system selected yet
            if state[self.cs_idx] == 0:
                crystal_systems = [
                    (self.cs_idx, idx)
                    for idx in self.point_symmetries[state[self.ps_idx]][1]
                ]
        else:
            crystal_classes_ps = [idx + 1 for idx in range(self.n_crystal_classes)]
        # Merge crystal classes constraints and determine valid space group actions
        crystal_classes = list(
            set(crystal_classes_cs).intersection(set(crystal_classes_ps))
        )
        space_groups_list = [self.crystal_classes[cc][-1] for cc in crystal_classes]
        space_groups = [
            (self.sg_idx, sg) for sglist in space_groups_list for sg in sglist
        ]
        # Construct mask
        actions_valid = list(
            set.union(set(crystal_systems), set(point_symmetries), set(space_groups))
        )
        assert len(actions_valid) > 0
        mask = [
            False if action in actions_valid else True for action in self.action_space
        ]
        return mask

    def state2oracle(self, state: List = None) -> Tensor:
        """
        Prepares a list of states in "GFlowNet format" for the oracle. The input to the
        oracle is simply the space group.

        Args
        ----
        state : list
            A state

        Returns
        ----
        oracle_state : Tensor
        """
        if state is None:
            state = self.state
        if state[self.sg_idx] == 0:
            raise ValueError(
                "The space group must have been set in order to call the oracle"
            )
        return torch.Tensor(state[self.sg_idx], device=self.device, dtype=self.float)

    def statebatch2oracle(
        self, states: List[List]
    ) -> TensorType["batch", "state_oracle_dim"]:
        """
        Prepares a batch of states in "GFlowNet format" for the oracle. The input to the
        oracle is simply the space group.

        Args
        ----
        state : list
            A state

        Returns
        ----
        oracle_state : Tensor
        """
        return self.statetorch2oracle(
            torch.Tensor(states, device=self.device, dtype=self.float)
        )

    def statetorch2oracle(
        self, states: TensorType["batch", "state_dim"]
    ) -> TensorType["batch", "state_oracle_dim"]:
        """
        Prepares a batch of states in "GFlowNet format" for the oracle. The input to the
        oracle is simply the space group.

        Args
        ----
        state : list
            A state

        Returns
        ----
        oracle_state : Tensor
        """
        return torch.unsqueeze(states[:, self.sg_idx])

    def state2readable(self, state=None):
        """
        Transforms the state, represented as a list of property indices, into a
        human-readable string with the format:

        <space group> | <crystal system> (<crystal system idx>) |
        <crystal class> (<crystal class idx>) | <point group> |
        <point symmetry> (<point symmetry idx>)

        Example:
            space group: 69
            crystal system: orthorhombic (3)
            crystal class: rhombic-dipyramidal (8)
            point group: mmm
            point symmetry: centrosymmetric (2)
            output:
                69 | orthorhombic (3) | rhombic-dipyramidal (8) | mmm |
                centrosymmetric (2)
        """
        if state is None:
            state = self.state
        crystal_system_idx = state[self.cs_idx]
        if crystal_system_idx != 0:
            crystal_system = self.crystal_systems[crystal_system_idx][0]
        else:
            crystal_system = "None"
        point_symmetry_idx = state[self.ps_idx]
        if point_symmetry_idx != 0:
            point_symmetry = self.point_symmetries[point_symmetry_idx][0]
        else:
            point_symmetry = "None"
        space_group = state[self.sg_idx]
        if space_group != 0:
            point_group = self.space_groups[space_group][0]
            crystal_class_idx = self.space_groups[space_group][1]
            crystal_class = self.crystal_classes[crystal_class_idx][0]
        else:
            # TODO: Technically the point group and crystal class could be determined
            # from crystal system + point symmetry
            point_group = "TBD"
            crystal_class_idx = 0
            crystal_class = "TBD"
        readable = (
            f"{space_group} | {crystal_system} ({crystal_system_idx}) | "
            + f"{crystal_class} ({crystal_class_idx}) | {point_group} | "
            + f"{point_symmetry} ({point_symmetry_idx})"
        )
        return readable

    def readable2state(self, readable):
        """
        Converts a human-readable representation of a state into the standard format.
        See: state2readable
        """
        properties = readable.split(" | ")
        crystal_system = int(properties[1].split(" ")[-1].strip("(").strip(")"))
        point_symmetry = int(properties[4].split(" ")[-1].strip("(").strip(")"))
        space_group = int(properties[0])
        state = [crystal_system, point_symmetry, space_group]
        return state

    def get_parents(self, state=None, done=None, action=None):
        """
        Determines all parents and actions that lead to a state.

        Args
        ----
        state : list

        done : bool
            Whether the trajectory is done. If None, done is taken from instance.

        action : None
            Ignored

        Returns
        -------
        parents : list
            List of parents in state format

        actions : list
            List of actions that lead to state for each parent in parents
        """
        if state is None:
            state = self.state.copy()
        if done is None:
            done = self.done
        if done:
            return [state], [self.eos]
        else:
            parents = []
            actions = []
            # Catch cases where space group has been selected
            if state[self.sg_idx] != 0:
                # Add parent: state before setting space group
                parent = state.copy()
                parent[self.sg_idx] = 0
                parents.append(parent)
                action = (self.sg_idx, state[self.sg_idx])
                actions.append(action)
                # Add parent: source
                parents.append(self.source)
                action = (self.sg_idx, state[self.sg_idx])
                actions.append(action)
                # Make space group zero in state to avoid wrong parents (crystal system
                # and point symmetry cannot be set after space group has been selected)
                state[self.sg_idx] = 0
            # Catch other parents
            for prop, idx in enumerate(state[: self.sg_idx]):
                if idx != 0:
                    parent = state.copy()
                    parent[prop] = 0
                    parents.append(parent)
                    action = (prop, idx)
                    actions.append(action)
        return parents, actions

    def step(
        self, action: Tuple[int, int], skip_mask_check: bool = False
    ) -> Tuple[List[int], Tuple[int, int], bool]:
        """
        Executes step given an action.

        Args
        ----
        action : tuple
            Action to be executed. See: get_action_space()

        skip_mask_check : bool
            If True, skip computing forward mask of invalid actions to check if the
            action is valid.

        Returns
        -------
        self.state : list
            The new state after executing the action

        action : tuple
            Action executed

        valid : bool
            False, if the action is not allowed for the current state.
        """
        # Generic pre-step checks
<<<<<<< HEAD
        do_step, self.state, action, valid = self._pre_step(
            action, skip_mask_check or self.skip_mask_check
        )
        if not do_step:
            return self.state, action, valid
=======
        do_step, self.state, action = self._pre_step(
            action, skip_mask_check or self.skip_mask_check
        )
        if not do_step:
            return self.state, action, False
>>>>>>> 11e7fe91
        valid = True
        self.n_actions += 1
        prop, idx = action
        # Action is not eos
        if action != self.eos:
            state_next = self.state[:]
            state_next[prop] = idx
            # Set crystal system and point symmetry if space group is set
            self.state = self._set_constrained_properties(state_next)
            return self.state, action, valid
        # Action is eos
        else:
            self.done = True
            return self.state, action, valid

    def get_max_traj_length(self):
        return 3

    def set_state(self, state: List, done: Optional[bool] = False):
        """
        Sets the state and done. If done is True but incompatible with state (space
        group is missing), then force done False and print warning.
        """
<<<<<<< HEAD
        if done == True and state[self.sg_idx] == 0:
=======
        if done is True and state[self.sg_idx] == 0:
>>>>>>> 11e7fe91
            done = False
            warnings.warn(
                f"""
            Attempted to set state {self.state2readable(state)} with done = True, which
            is not compatible with the environment. Forcing done = False.
            """
            )
        return super().set_state(state, done)

    def _set_constrained_properties(self, state: List[int]) -> List[int]:
        if state[self.sg_idx] != 0:
            if state[self.cs_idx] == 0:
                state[self.cs_idx] = self.space_groups[state[self.sg_idx]][2]
            if state[self.ps_idx] == 0:
                state[self.ps_idx] = self.space_groups[state[self.sg_idx]][3]
        return state<|MERGE_RESOLUTION|>--- conflicted
+++ resolved
@@ -350,19 +350,11 @@
             False, if the action is not allowed for the current state.
         """
         # Generic pre-step checks
-<<<<<<< HEAD
-        do_step, self.state, action, valid = self._pre_step(
-            action, skip_mask_check or self.skip_mask_check
-        )
-        if not do_step:
-            return self.state, action, valid
-=======
         do_step, self.state, action = self._pre_step(
             action, skip_mask_check or self.skip_mask_check
         )
         if not do_step:
             return self.state, action, False
->>>>>>> 11e7fe91
         valid = True
         self.n_actions += 1
         prop, idx = action
@@ -386,11 +378,7 @@
         Sets the state and done. If done is True but incompatible with state (space
         group is missing), then force done False and print warning.
         """
-<<<<<<< HEAD
-        if done == True and state[self.sg_idx] == 0:
-=======
         if done is True and state[self.sg_idx] == 0:
->>>>>>> 11e7fe91
             done = False
             warnings.warn(
                 f"""
