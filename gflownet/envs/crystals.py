--- conflicted
+++ resolved
@@ -99,11 +99,6 @@
         self.required_elements = (
             required_elements if required_elements is not None else []
         )
-<<<<<<< HEAD
-
-        self.source = [0 for _ in self.elements]  # atom counts for each element
-=======
->>>>>>> 74c89eab
         self.elem2idx = {e: i for i, e in enumerate(self.elements)}
         self.idx2elem = {i: e for i, e in enumerate(self.elements)}
         # Source state: 0 atoms for all elements
