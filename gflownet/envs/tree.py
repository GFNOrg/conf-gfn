--- conflicted
+++ resolved
@@ -715,14 +715,6 @@
                 actions.append(actions_cont.pop(0))
         return actions, logprobs
 
-<<<<<<< HEAD
-    def sample_actions(
-        self,
-        policy_outputs: TensorType["n_states", "policy_output_dim"],
-        sampling_method: str = "policy",
-        mask_invalid_actions: TensorType["n_states", "action_space_dim"] = None,
-        temperature_logits: float = 1.0,
-=======
     def sample_actions_batch(
         self,
         policy_outputs: TensorType["n_states", "policy_output_dim"],
@@ -732,26 +724,11 @@
         sampling_method: Optional[str] = "policy",
         temperature_logits: Optional[float] = 1.0,
         max_sampling_attempts: Optional[int] = 10,
->>>>>>> 3cc07a0a
     ) -> Tuple[List[Tuple], TensorType["n_states"]]:
         """
         Samples a batch of actions from a batch of policy outputs.
         """
         if self.continuous:
-<<<<<<< HEAD
-            return self.sample_actions_continuous(
-                policy_outputs=policy_outputs,
-                sampling_method=sampling_method,
-                mask_invalid_actions=mask_invalid_actions,
-                temperature_logits=temperature_logits,
-            )
-        else:
-            return super().sample_actions(
-                policy_outputs=policy_outputs,
-                sampling_method=sampling_method,
-                mask_invalid_actions=mask_invalid_actions,
-                temperature_logits=temperature_logits,
-=======
             return self.sample_actions_batch_continuous(
                 policy_outputs=policy_outputs,
                 mask=mask,
@@ -770,7 +747,6 @@
                 sampling_method=sampling_method,
                 temperature_logits=temperature_logits,
                 max_sampling_attempts=max_sampling_attempts,
->>>>>>> 3cc07a0a
             )
 
     def get_logprobs_continuous(
