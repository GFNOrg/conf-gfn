--- conflicted
+++ resolved
@@ -455,13 +455,8 @@
 
             # Add to batch
             t0_a_envs = time.time()
+            # Filter out finished trajectories, and the corresponding masks
             batch.add_to_batch(
-<<<<<<< HEAD
-                envs, actions, valids, mask_invalid_actions_forward, train
-            )
-            # Filter out finished trajectories
-            envs = [env for env in envs if not env.done]
-=======
                 envs,
                 actions,
                 valids,
@@ -482,7 +477,6 @@
             envs = not_done_envs
             masks_invalid_actions_forward = not_done_masks
 
->>>>>>> 11e7fe91
             t1_a_envs = time.time()
             times["actions_envs"] += t1_a_envs - t0_a_envs
             if progress and n_samples is not None:
