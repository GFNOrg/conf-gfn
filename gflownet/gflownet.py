--- conflicted
+++ resolved
@@ -17,11 +17,8 @@
 from torch.distributions import Bernoulli
 from tqdm import tqdm
 
-<<<<<<< HEAD
+from gflownet.envs.base import GFlowNetEnv
 from gflownet.policy.base import Policy
-=======
-from gflownet.envs.base import GFlowNetEnv
->>>>>>> 9519fa7c
 from gflownet.utils.batch import Batch
 from gflownet.utils.buffer import Buffer
 from gflownet.utils.common import (
@@ -926,141 +923,6 @@
             )
 
 
-<<<<<<< HEAD
-=======
-class Policy:
-    def __init__(self, config, env, device, float_precision, base=None):
-        # If config is null, default to uniform
-        if config is None:
-            config = OmegaConf.create()
-            config.type = "uniform"
-        # Device and float precision
-        self.device = device
-        self.float = float_precision
-        # Input and output dimensions
-        self.state_dim = env.policy_input_dim
-        self.fixed_output = torch.tensor(env.fixed_policy_output).to(
-            dtype=self.float, device=self.device
-        )
-        self.random_output = torch.tensor(env.random_policy_output).to(
-            dtype=self.float, device=self.device
-        )
-        self.output_dim = len(self.fixed_output)
-        if "shared_weights" in config:
-            self.shared_weights = config.shared_weights
-        else:
-            self.shared_weights = False
-        self.base = base
-        if "n_hid" in config:
-            self.n_hid = config.n_hid
-        else:
-            self.n_hid = None
-        if "n_layers" in config:
-            self.n_layers = config.n_layers
-        else:
-            self.n_layers = None
-        if "tail" in config:
-            self.tail = config.tail
-        else:
-            self.tail = []
-        if "type" in config:
-            self.type = config.type
-        elif self.shared_weights:
-            self.type = self.base.type
-        else:
-            raise "Policy type must be defined if shared_weights is False"
-        # Instantiate policy
-        if self.type == "fixed":
-            self.model = self.fixed_distribution
-            self.is_model = False
-        elif self.type == "uniform":
-            self.model = self.uniform_distribution
-            self.is_model = False
-        elif self.type == "mlp":
-            self.model = self.make_mlp(nn.LeakyReLU())
-            self.is_model = True
-        else:
-            raise "Policy model type not defined"
-        if self.is_model:
-            self.model.to(self.device)
-
-    def __call__(self, states):
-        return self.model(states)
-
-    def make_mlp(self, activation):
-        """
-        Defines an MLP with no top layer activation
-        If share_weight == True,
-            baseModel (the model with which weights are to be shared) must be provided
-        Args
-        ----
-        layers_dim : list
-            Dimensionality of each layer
-        activation : Activation
-            Activation function
-        """
-        if self.shared_weights is True and self.base is not None:
-            mlp = nn.Sequential(
-                self.base.model[:-1],
-                nn.Linear(
-                    self.base.model[-1].in_features, self.base.model[-1].out_features
-                ),
-            )
-            return mlp
-        elif self.shared_weights is False:
-            layers_dim = (
-                [self.state_dim] + [self.n_hid] * self.n_layers + [(self.output_dim)]
-            )
-            mlp = nn.Sequential(
-                *(
-                    sum(
-                        [
-                            [nn.Linear(idim, odim)]
-                            + ([activation] if n < len(layers_dim) - 2 else [])
-                            for n, (idim, odim) in enumerate(
-                                zip(layers_dim, layers_dim[1:])
-                            )
-                        ],
-                        [],
-                    )
-                    + self.tail
-                )
-            )
-            return mlp
-        else:
-            raise ValueError(
-                "Base Model must be provided when shared_weights is set to True"
-            )
-
-    def fixed_distribution(self, states):
-        """
-        Returns the fixed distribution specified by the environment.
-        Args: states: tensor
-        """
-        return torch.tile(self.fixed_output, (len(states), 1)).to(
-            dtype=self.float, device=self.device
-        )
-
-    def random_distribution(self, states):
-        """
-        Returns the random distribution specified by the environment.
-        Args: states: tensor
-        """
-        return torch.tile(self.random_output, (len(states), 1)).to(
-            dtype=self.float, device=self.device
-        )
-
-    def uniform_distribution(self, states):
-        """
-        Return action logits (log probabilities) from a uniform distribution
-        Args: states: tensor
-        """
-        return torch.ones(
-            (len(states), self.output_dim), dtype=self.float, device=self.device
-        )
-
-
->>>>>>> 9519fa7c
 def make_opt(params, logZ, config):
     """
     Set up the optimizer
