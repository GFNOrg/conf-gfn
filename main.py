--- conflicted
+++ resolved
@@ -41,31 +41,12 @@
         env=env,
         buffer=config.env.buffer,
         logger=logger,
-<<<<<<< HEAD
-=======
         device=config.device,
->>>>>>> a82bf322
     )
     gflownet.train()
 
     # Sample from trained GFlowNet
     if config.n_samples > 0 and config.n_samples <= 1e5:
-<<<<<<< HEAD
-        samples, times = gflownet.sample_batch(env, config.n_samples, train=False)
-        energies = env.oracle(env.statebatch2oracle(samples))
-        df = pd.DataFrame(
-            {
-                "readable": [env.state2readable(s) for s in samples],
-                "energies": energies.tolist(),
-            }
-        )
-        df.to_csv("gfn_samples.csv")
-    print(gflownet.buffer.replay)
-
-def set_seeds(seed):
-    import torch
-    import numpy as np
-=======
         states, times = gflownet.sample_batch(env, config.n_samples, train=False)
         samples = env.state2oracle(states)
         energies = env.oracle(samples)
@@ -88,7 +69,6 @@
     import torch
     import numpy as np
 
->>>>>>> a82bf322
     torch.backends.cudnn.deterministic = True
     torch.backends.cudnn.benchmark = False
     random.seed(seed)
