--- conflicted
+++ resolved
@@ -70,11 +70,8 @@
         # create batch from candidates
         if self.config.al.query_selection == 'clustering':
             # agglomerative clustering
-<<<<<<< HEAD
             clusters, clusterScores, clusterVars = doAgglomerativeClustering(samples, scores, uncertainties, cutoff=self.config.al.minima_dist_cutoff)
-=======
-            clusters, clusterScores, clusterVars = doAgglomerativeClustering(samples, scores, uncertainties, self.params.dict_size, cutoff=self.params.minima_dist_cutoff)
->>>>>>> 418ee4d6
+
             clusterSizes, avgClusterScores, minCluster, avgClusterVars, minClusterVars, minClusterSamples = clusterAnalysis(clusters, clusterScores, clusterVars)
             samples = minClusterSamples
         elif self.config.al.query_selection == 'cutoff':
@@ -130,12 +127,9 @@
             # MK if it's fast, it might be best to train from scratch, since models may drastically change iteration-over-iteration,
             # and we want the gflownet to represent the current models, in general, though it's not impossible we may want to incorporate
             # information from prior iterations for some reason
-<<<<<<< HEAD
             # TODO add optional post-sample annealing
             gflownet = GFlowNetAgent(self.config, proxy=model.evaluate)
-=======
-            gflownet = GFlowNetAgent(self.params, proxy=model.evaluate)
->>>>>>> 418ee4d6
+
             t0 = time.time()
             gflownet.train()
             tf = time.time()
